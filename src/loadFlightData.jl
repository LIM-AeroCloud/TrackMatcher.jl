--- conflicted
+++ resolved
@@ -23,13 +23,9 @@
     # Load data
     parallel = VERSION ≥ v"1.3" ? true : false
     flights = CSV.read(file, datarow=3, footerskip=2, ignoreemptylines=true,
-<<<<<<< HEAD
       silencewarnings=true, threaded=parallel, dateformat="HH:MM:SS.sssm")
-=======
-      silencewarnings=true, threaded=true, dateformat="HH:MM:SS.sssm")
     # Monitor progress for progress bar
     pm.next!(prog, showvalues = [(:file,splitext(basename(file))[1])])
->>>>>>> df2f186c
 
     # Calculate time from individual columns and add as DateTime to DataFrame
     flights.time = [ZonedDateTime(flights.SEGMENT_YEAR[i], flights.SEGMENT_MONTH[i],
