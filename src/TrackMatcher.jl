"""
# Module TrackMatcher

To find intersection between different trajectories. The module is aimed to find
intersections between aircraft and satellite tracks, but can be used for flight
or cloud tracks as well.

## Public structs

- `FlightDB` stores flight track data and other relevant aircraft related data
  from 3 different inventories:
  - `inventory`: VOLPE AEDT inventory
  - `archive`: commercially available database by FlightAware
  - `onlineData`: free online data by FlightAware
- `FlightData` stores `FlightDB` data of a single flight
- `FlightMetadata` holds metadata to every flight
- `SatDB` stores CALIPSO cloud layer and profile data from the CALIOP satellite
- `CLay` CALIPSO cloud layer data
- `CPro` CALIPSO cloud profile data
- `Intersection`: position of intersection between aircraft and satellite trajectory,
  together with time difference between crossing and `FlightData` and `SatDB` in the
  vicinity of the intersection


## Public functions

- `intersection` finds intersections in the trajectories of aircrafts and satellites
  stored in `FlightDB` and `SatDB` and returns a vector of `Intersection` instances
"""
module TrackMatcher

# Track changes during development
# using Revise

# Import Julia packages
import CSV
import DataFrames; const df = DataFrames
import Dates
import TimeZones; const tz = TimeZones
import Geodesy; const geo = Geodesy
import MATLAB; const mat = MATLAB
import Statistics; const stats = Statistics
import ProgressMeter; const pm = ProgressMeter
import Logging; const logg = Logging
# Import structs from packages
import DataFrames.DataFrame
import Dates.DateTime, Dates.Date, Dates.Time
import TimeZones.ZonedDateTime


# Define Logger with log level
try logger = logg.SimpleLogger(logfile, logg.Info)
catch; logger = logg.ConsoleLogger(stdout, logg.Info)
end


### Define own structs
"""
# struct FlightMetadata

Immutable struct to hold metadata for `FlightData` of the `FlightDB` with fields

- `dbID::Union{Int,AbstractString}`
- `flightID::Union{Missing,AbstractString}`
- `route::Union{Missing,NamedTuple{(:orig,:dest),<:Tuple{AbstractString,AbstractString}}}`
- `aircraft::Union{Missing,AbstractString}`
- `date::NamedTuple{(:start,:stop),Tuple{DateTime,DateTime}}`
- `area::NamedTuple{(:latmin,:latmax,:elonmin,:elonmax,:wlonmin,:wlonmax),Tuple{Float64,Float64,Float64,Float64,Float64,Float64}}`
- `file::AbstractString`

## dbID
Database ID – integer counter for `inventory` and FlightAware `onlineData`,
String with information about `FlightID`, `route`, and scheduled arrival for
FlightAware archived data.

## FlightID and aircraft
Strings with aircraft identification and type.

## route
`NamedTuple` with fields for `orig`in and `dest`ination holding the airport codes.

## area
`NamedTuple` with fields for latitude and Longitude range. For the longitude range,
it is distinguished between positive and negative ranges to avoid problems with
flights passing the date line.

Fields:
- `latmin`
- `latmax`
- `elonmin`
- `elonmax`
- `wlonmin`
- `wlonmax`

## date
`NamedTuple` with fields `start` and `stop` for start and end time of the current
flight.

## file
String holding the absolute folder path and file name.


# Instantiation

`FlightMetadata` is constructed automatically, when `FlightData` is instatiated using
a modified constructor and `dbID`, `flightID`, `aircraft` type, `route`, and `file`.
Fields `area` and `date` are calculated from `lat`/`lon`, and `date` vectors.

    FlightMetadata(dbID::Union{Int,AbstractString},
      flightID::Union{Missing,AbstractString}, aircraft::Union{Missing,AbstractString},
      route::Union{Missing,NamedTuple{(:orig,:dest),<:Tuple{AbstractString,AbstractString}}},
      lat::Vector{<:Union{Missing,Float64}}, lon::Vector{<:Union{Missing,Float64}},
      date::Vector{DateTime}, file::AbstractString) -> struct FlightMetadata

Or construct `FlightMetadata` by directly handing over every field:

    FlightMetadata(dbID::Union{Int,AbstractString}, flightID::Union{Missing,AbstractString},
      route::Union{Missing,NamedTuple{(:orig,:dest),<:Tuple{AbstractString,AbstractString}}},
      aircraft::Union{Missing,AbstractString}, date::Vector{DateTime},
      lat::Vector{<:Union{Missing,Float64}}, lon::Vector{<:Union{Missing,Float64}},
      useLON::Bool,
      flex::Tuple{Vararg{NamedTuple{(:range, :min, :max),Tuple{UnitRange,Float64,Float64}}}},
      file::AbstractString)
"""
struct FlightMetadata
  dbID::Union{Int,AbstractString}
  flightID::Union{Missing,AbstractString}
  route::Union{Missing,NamedTuple{(:orig,:dest),<:Tuple{AbstractString,AbstractString}}}
  aircraft::Union{Missing,AbstractString}
  date::NamedTuple{(:start,:stop),Tuple{DateTime,DateTime}}
  area::NamedTuple{(:latmin,:latmax,:elonmin,:elonmax,:wlonmin,:wlonmax),NTuple{6,Float64}}
  flex::Tuple{Vararg{NamedTuple{(:range, :min, :max),Tuple{UnitRange,Float64,Float64}}}}
  useLON::Bool
  source::AbstractString
  file::AbstractString

  """ Unmodified constructor for `FlightMetadata` """
  function FlightMetadata(dbID::Union{Int,AbstractString}, flightID::Union{Missing,AbstractString},
    route::Union{Missing,NamedTuple{(:orig,:dest),<:Tuple{AbstractString,AbstractString}}},
    aircraft::Union{Missing,AbstractString}, date::NamedTuple{(:start,:stop),Tuple{DateTime,DateTime}},
    area::NamedTuple{(:latmin,:latmax,:elonmin,:elonmax,:wlonmin,:wlonmax),NTuple{6,Float64}},
    flex::Tuple{Vararg{NamedTuple{(:range, :min, :max),Tuple{UnitRange,Float64,Float64}}}},
    useLON::Bool, source::AbstractString, file::AbstractString)

    new(dbID, flightID, route, aircraft, date, area, flex, useLON, source, file)
  end #constructor 1 FlightMetadata

  """
  Modified constructor for FlightMetadata with some automated construction of fields
  and variable checks.
  """
  function FlightMetadata(dbID::Union{Int,AbstractString}, flightID::Union{Missing,AbstractString},
    route::Union{Missing,NamedTuple{(:orig,:dest),<:Tuple{AbstractString,AbstractString}}},
    aircraft::Union{Missing,AbstractString}, date::Vector{DateTime},
    lat::Vector{<:Union{Missing,Float64}}, lon::Vector{<:Union{Missing,Float64}},
    useLON::Bool,
    flex::Tuple{Vararg{NamedTuple{(:range, :min, :max),Tuple{UnitRange,Float64,Float64}}}},
    source::AbstractString, file::AbstractString)

    elonmax = isempty(lon[lon.≥0]) ? NaN : maximum(lon[lon.≥0])
    elonmin = isempty(lon[lon.≥0]) ? NaN : minimum(lon[lon.≥0])
    wlonmax = isempty(lon[lon.<0]) ? NaN : maximum(lon[lon.<0])
    wlonmin = isempty(lon[lon.<0]) ? NaN : minimum(lon[lon.<0])
    area = (latmin=minimum(lat), latmax=maximum(lat),
      elonmin=elonmin, elonmax=elonmax, wlonmin=wlonmin, wlonmax=wlonmax)
    new(dbID, flightID, route, aircraft, (start=date[1], stop=date[end]), area,
      flex, useLON, source, file)
  end #constructor 2 FlightMetadata
end #struct FlightMetadata


"""
# struct DBMetadata

Immutable struct with additional information of databases:

- `created`: time of creation of database
- `loadtime`: time it took to read data files and load it to the struct
- `remarks`: any additional data or comments that can be attached to the database
"""
struct DBMetadata
  created::Union{DateTime,ZonedDateTime}
  loadtime::Dates.CompoundPeriod
  remarks
end #struct DBMetadata


"""
# struct XMetadata

Immutable struct with additional information of intersection data:

- `cirrus`: flag for cirrus clouds at flight altitude level
- `deltat`: maximum time difference allowed between satellite overpass and
  aircraft passing at intersection
- `precision`: minimum precision in degrees at equation used to interpolate track data
- `Xradius`: radius in meters around an intersection in which further intersections
  will be removed as duplicates due to the interpolation algorithm
- `preferred`: Symbol, which satellite data type was preferred to find intersections in
  flight and satellite trajectories (either `:CLay` (default) or `:CPro`)
- `created`: time of creation of database
- `loadtime`: time it took to find intersections and load it to the struct
- `remarks`: any additional data or comments that can be attached to the database
"""
struct XMetadata
  cirrus::Bool
  deltat::Int
  precision::Float64
  Xradius::Real
  preferred::Symbol
  created::Union{DateTime,ZonedDateTime}
  loadtime::Dates.CompoundPeriod
  remarks
end #struct XMetaData


"""
# struct FlightData

Aircraft data with fields
- `data::DataFrame`
- `metadata::FlightMetadata`

The `DataFrame` of `data` has columns in the following order with the respective types:

- `time::Vector{DateTime}`                  (time stamp of measurement)
- `lat::Vector{<:Union{Missing,Float64}}`   (latitude)
- `lon::Vector{<:Union{Missing,Float64}}`   (longitude)
- `alt::Vector{<:Union{Missing,Float64}}`   (altitude)
- `heading::Vector{<:Union{Missing,Int}}`   (heading/direction of the aircraft)
- `climb::Vector{<:Union{Missing,Int}}`     (climbing (positive)/sinking (negative values) rate)
- `speed::Vector{<:Union{Missing,Float64}}` (velocity)


# Instantiation

    FlightData(time::Vector{ZonedDateTime}, lat::Vector{<:Union{Missing,Float64}},
      lon::Vector{<:Union{Missing,Float64}}, alt::Vector{<:Union{Missing,Float64}},
      heading::Vector{<:Union{Missing,Int}}, climb::Vector{<:Union{Missing,Int}},
      speed::Vector{<:Union{Missing,Float64}}, dbID::Union{Int,AbstractString},
      flightID::Union{Missing,AbstractString}, aircraft::Union{Missing,AbstractString},
      route::Union{Missing,NamedTuple{(:orig,:dest),<:Tuple{AbstractString,AbstractString}}},
      file::AbstractString) -> struct FlightData

Construct `FlightData` from columns for the `data` `DataFrame` and additonal information
`dbID`, `flightID`, `aircraft` type, `route`, and `file` name for `FlightMetadata`.
For `data`, `time` is the only exception, which is given as `ZonedDateTime` and
will be converted to `UTC` standard time.

Or construct by directly handing over every field:

    FlightData(time::Vector{DateTime}, lat::Vector{<:Union{Missing,Float64}},
      lon::Vector{<:Union{Missing,Float64}}, alt::Vector{<:Union{Missing,Float64}},
      heading::Vector{<:Union{Missing,Int}}, climb::Vector{<:Union{Missing,Int}},
      speed::Vector{<:Union{Missing,Float64}}, metadata::FlightMetadata)

Checks exist that the order, names, and types of the `data` `DataFrame` are correct.
"""
struct FlightData
  data::DataFrame
  metadata::FlightMetadata

  """ Unmodified constructor for `FlightData` with basic checks for correct `data`"""
  function FlightData(data::DataFrame, metadata::FlightMetadata)

    # Column checks and warnings
    standardnames = [:time, :lat, :lon, :alt, :heading, :climb, :speed]
    standardtypes = [Union{DateTime,Vector{DateTime}}, Union{Float64,Vector{Float64}},
      Union{Float64,Vector{Float64}}, Union{Missing,Float64,Vector{<:Union{Missing,Float64}}},
      Union{Missing,Int,Vector{<:Union{Missing,Int}}},
      Union{Missing,Int,Vector{<:Union{Missing,Int}}},
      Union{Missing,Float64,Vector{<:Union{Missing,Float64}}}]
    bounds = [(0,Inf), (0, 360), (-Inf, Inf), (0, Inf)]
    data = checkcols(data, standardnames, standardtypes, bounds,
      metadata.source, metadata.dbID)
    new(data,metadata)
  end #constructor 1 FlightData

  """ Modified constructor with variable checks and some automated calculation of fields """
  function FlightData(time::Vector{ZonedDateTime}, lat::Vector{<:Union{Missing,Float64}},
    lon::Vector{<:Union{Missing,Float64}}, alt::Vector{<:Union{Missing,Float64}},
    heading::Vector{<:Union{Missing,Int}}, climb::Vector{<:Union{Missing,Int}},
    speed::Vector{<:Union{Missing,Float64}}, dbID::Union{Int,AbstractString},
    flightID::Union{Missing,AbstractString}, aircraft::Union{Missing,AbstractString},
    route::Union{Missing,NamedTuple{(:orig,:dest),<:Tuple{AbstractString,AbstractString}}},
    flex::Tuple{Vararg{NamedTuple{(:range, :min, :max),Tuple{UnitRange,Float64,Float64}}}},
    useLON::Bool, source::String, file::AbstractString)

    t = [t.utc_datetime for t in time]
    lat = checklength(lat, t)
    lon = checklength(lon, t)
    alt = checklength(alt, t)
    heading = checklength(heading, t)
    climb = checklength(climb, t)
    speed = checklength(speed, t)
    metadata = FlightMetadata(dbID,flightID,route,aircraft,t,lat,lon,useLON,flex,source,file)

    new(DataFrame(time=t,lat=lat,lon=lon,alt=alt,heading=heading,climb=climb,speed=speed),metadata)
  end #constructor 2 FlightData
end #struct FlightData


"""
# struct FlightDB

Database for aircraft data of different database types with fields:
- `inventory::Vector{FlightData}`
- `archive::Vector{FlightData}`
- `onlineData::Vector{FlightData}`
- `metadata`: `DBMetatadata` with information about
  - `created`: time of creation
  - `loadtime`
  - `remarks` (any additional data or comments)

## inventory
Flight data from csv files.

## archive
Commercial flight data by FlightAware.

## onlineData
Online data from FlightAware website.

## metadata
Immutable struct `DBMetadata`.


# Instantiation

Instatiate by giving a String with identifiers of the `DBtype` and an equal number
of `folder` paths as characters in the `DBtype` `String`. Optionally add a minimum
altitude threshold for the data (default = `15000`) and any remarks
(comments or additional data). Define the delimiter in the input files of the
online data with the keyword `odelim`. Use any character or string as delimiter.
By default (`odelim=nothing`), auto-detection is used.

    FlightDB(DBtype::String, folder::Union{String, Vector{String}}...;
      altmin::Int=15_000, remarks=nothing, odelim::Union{Nothing,Char,String}=nothing)

`DBtype` can be identified with:
- `1` or `i`: VOLPE AEDT inventory
- `2` or `a`: FlightAware archived data (commercially available)
- `3` or `o`: flightaware.com online data

Or instatiate directly with the fields of `FlightDB`, where the correct database
type is checked, and wrong datasets are removed in every field.
"""
struct FlightDB
  inventory::Vector{FlightData}
  archive::Vector{FlightData}
  onlineData::Vector{FlightData}
  metadata::DBMetadata

  """
  Unmodified constructor for `FlightDB` with basic checks for correct dataset type
  in each dataset field.
  """
  function FlightDB(inventory::Vector{FlightData}, archive::Vector{FlightData},
    onlineData::Vector{FlightData}, metadata::DBMetadata)

    inventory = checkDBtype(inventory, "VOLPE AEDT")
    archive = checkDBtype(archive, "FlightAware")
    onlineData = checkDBtype(onlineData, "flightaware.com")

    new(inventory, archive, onlineData, metadata)
  end #constructor 1 FlightDB

  """
  Modified constructor creating the database from an identifer of the
  database type and the respective folder path for that database.
  """
  function FlightDB(DBtype::String, folder::Union{String, Vector{String}}...;
    altmin::Int=15_000, remarks=nothing, odelim::Union{Nothing,Char,String}=nothing)

    # Save time of database creation
    tstart = Dates.now()
    # Check DBtype addresses all folder paths
    if length(DBtype) ≠ length(folder)
      throw(ArgumentError("Number of characters in `DBtype` must match length of vararg `folder`"))
    end
    # Find database types
    i1 = [findall(isequal('i'), DBtype); findall(isequal('1'), DBtype)]
    i2 = [findall(isequal('a'), DBtype); findall(isequal('2'), DBtype)]
    i3 = [findall(isequal('o'), DBtype); findall(isequal('3'), DBtype)]

    # Load databases for each type
    # VOLPE AEDT inventory
    ifiles = String[]
    for i in i1
      ifiles = findFiles(ifiles, folder[i], ".csv")
    end
    inventory = loadInventory(ifiles, altmin=altmin)
    # FlightAware commercial archive
    ifiles = String[]
    for i in i2
      ifiles = findFiles(ifiles, folder[i], ".csv")
    end
    archive = loadArchive(ifiles, altmin=altmin)
    ifiles = String[]
    for i in i3
      if VERSION ≥ v"1.2"
        ifiles = findFiles(ifiles, folder[i], ".txt", ".dat")
      else
        ifiles = findFiles(ifiles, folder[i], ".txt")
        ifiles = findFiles(ifiles, folder[i], ".dat")
      end
    end
    onlineData = loadOnlineData(ifiles, altmin=altmin, delim=odelim)

    tend = Dates.now()
    tc = tz.ZonedDateTime(tend, tz.localzone())
    loadtime = Dates.canonicalize(Dates.CompoundPeriod(tend - tstart))

    @info string("FlightDB data loaded to properties in ",
      "$(join(loadtime.periods[1:min(2,length(loadtime.periods))], ", "))",
      "\n▪ inventory\n▪ archive\n▪ onlineData\n▪ metadata")

    new(inventory, archive, onlineData, DBMetadata(tc, loadtime, remarks))
  end # constructor 2 FlightDB
end #struct FlightDB


"""
# struct CLay

CALIOP cloud layer `data` stored in a `DataFrame` with columns:
- `time::Vector{DateTime}`
- `lat::Vector{Float64}`
- `lon::Vector{Float64}`

# Instantiation

    CLay(ms::mat.MSession, files::String...) -> struct CLay

Construct `CLay` from a list of file names (including directories) and a running
MATLAB session.

Or construct `CLay` by directly handing over the `DataFrame` where the names, order,
and types of each columns are checked and attempted to correct:

    CLay(data::DataFrame) -> struct CLay
"""
struct CLay
  data::DataFrame

  """ Unmodified constructor for `CLay` """
  function CLay(data::DataFrame)
    standardnames = [:time, :lat, :lon]
    standardtypes = [Vector{DateTime}, Vector{Float64}, Vector{Float64}]
    bounds = Tuple{Real,Real}[]
    data = checkcols(data, standardnames, standardtypes, bounds, "CLay", nothing)
    new(data)
  end #constructor 1 CLay

  """
  Modified constructor of `CLay` reading data from hdf files given in `folders...`
  using MATLAB session `ms`.
  """
  function CLay(ms::mat.MSession, folders::String...)
    # Scan folders for HDF4 files
    files = String[];
    for folder in folders
      files = findFiles(files, folder, ".hdf")
    end
    # Initialise arrays
    utc = DateTime[]; lon = Float64[]; lat = Float64[]
    # Loop over files
    @pm.showprogress 1 "load CLay data..." for file in files
      # Find files with cloud layer data
      if occursin("CLay", basename(file))
        # Extract time and convert to UTC
        t = mat.mxcall(ms, :hdfread,1,file,"Profile_UTC_Time")[:,2]
        utc = [utc; convertUTC.(t)]
        # Extract lat/lon
        lon = [lon; mat.mxcall(ms, :hdfread,1,file, "Longitude")[:,2]]
        lat = [lat; mat.mxcall(ms, :hdfread,1,file, "Latitude")[:,2]]
      end
    end

    # Save time, lat/lon arrays in CLay struct
    new(DataFrame(time=utc, lat=lat, lon=lon))
  end #constructor 2 CLay
end #struct CLay


"""
# struct CPro

CALIOP cloud profile `data` stored in a `DataFrame` with columns:
- `time::Vector{DateTime}`
- `lat::Vector{Float64}`
- `lon::Vector{Float64}`

# Instantiation

    CPro(ms::mat.MSession, files::String...) -> struct CPro

Construct `CPro` from a list of file names (including directories) and a running
MATLAB session.

Or construct `CPro` by directly handing over the `DataFrame` where the names, order,
and types of each columns are checked and attempted to correct:

    CPro(data::DataFrame) -> struct CPro
"""
struct CPro
  data::DataFrame

  """ Unmodified constructor for `CPro` """
  function CPro(data::DataFrame)
    standardnames = [:time, :lat, :lon]
    standardtypes = [Vector{DateTime}, Vector{Float64}, Vector{Float64}]
    bounds = Tuple{Real,Real}[]
    data = checkcols(data, standardnames, standardtypes, bounds, "CPro", nothing)
    new(data)
  end #constructor 1 CPro

  """
  Modified constructor of `CPro` reading data from hdf files given in `folders...`
  using MATLAB session `ms`.
  """
  function CPro(ms::mat.MSession, folders::String...)
    # Scan folders for HDF4 files
    files = String[];
    for folder in folders
      files = findFiles(files, folder, ".hdf")
    end
    # Initialise arrays
    utc = DateTime[]; lon = Float64[]; lat = Float64[]
    # Loop over files
    @pm.showprogress 1 "load CPro data..." for file in files
      # Find files with cloud profile data
      if occursin("CPro", basename(file))
        # Extract time and convert to UTC
        t = mat.mxcall(ms, :hdfread,1,file,"Profile_UTC_Time")[:,2]
        utc = [utc; convertUTC.(t)]
        # Extract lat/lon
        lon = [lon; mat.mxcall(ms, :hdfread,1,file, "Longitude")[:,2]]
        lat = [lat; mat.mxcall(ms, :hdfread,1,file, "Latitude")[:,2]]
      end
    end

    # Save time, lat/lon arrays in CLay struct
    new(DataFrame(time=utc, lat=lat, lon=lon))
  end #constructor 2 CPro
end #struct CPro


"""
# struct SatDB

Immutable struct with fields

- `CLay::CLay`
- `CPro::CPro`
- `metadata::DBMetadata`


## CLay and CPro

CALIOP satellite data currently holding time as `DateTime` in `UTC`
and position (`lat`/`lon`) of cloud layer and profile data in a `DataFrame`.

## metadata

Immutable struct of type `DBMetadata` with fields:
- `created::Union{ZonedDateTime,DateTime}`: time of creation
- `loadtime::CompoundPeriod`: time it to to read data files and load data to struct
- `remarks`: Any additional data or comments

# Instantiation

    SatDB(folder::String...; remarks=nothing) -> struct SatDB

Construct a CALIOP satellite database from HDF4 files (CALIOP version 4.x)
in `folder` or any subfolder (several folders can be given as vararg).
Attach comments or any data with keyword argument `remarks`.

Or construct by directly handing over struct fields (remarks are an optional
argument defaulting to `nothing`):

    SatDB(CLay::CLay, CPro::CPro, created::Union{DateTime,ZonedDateTime}, remarks=nothing)
"""
struct SatDB
  CLay::CLay
  CPro::CPro
  metadata::DBMetadata

  """ Unmodified constructor for `SatDB` """
  function SatDB(clay::CLay, cpro::CPro, metadata::DBMetadata)
    new(clay, cpro, metadata)
  end #constructor 1 SatDb

  """
  Automated constructor scanning for `HDF4` in `folders`; any data or comments
  can be attached in the field remarks.
  """
  function SatDB(folders::String...; remarks=nothing)
    tstart = Dates.now()
    ms = mat.MSession()
    clay = CLay(ms, folders...)
    cpro = CPro(ms, folders...)
    mat.close(ms)
    tend = Dates.now()
    tc = tz.ZonedDateTime(tend, tz.localzone())
    loadtime = Dates.canonicalize(Dates.CompoundPeriod(tend - tstart))

    @info string("SatDB data loaded to properties in ",
      "$(join(loadtime.periods[1:min(2,length(loadtime.periods))], ", "))",
<<<<<<< HEAD
      "\n- CLay\n- CPro\n- metadata")
=======
      "\n▪ CLay\n▪ CPro\n▪ metadata")
>>>>>>> df2f186c
    new(clay, cpro, DBMetadata(tc, loadtime, remarks))
  end #constructor 2 SatDB
end #struct SatDB


"""
# struct Intersection

Immutable struct with fields

- `coord::DataFrame`
- `tracked::DataFrame`
- `accuracy::DataFrame`
- `metadata::XMetadata`

## coord

DataFrame `coord` holds the interpolated spatial and temporal coordinates of all
calcalated intersections in the current dataset in columns:

- `id::Vector{String}`
- `lat::Vector{Float64}`
- `lon::Vector{Float64}`
- `tdiff::Vector{Dates.CompoundPeriod}`
- `tflight::Vector{DateTime}`
- `tsat::Vector{DateTime}`


## tracked

DataFrame `tracked` holds the actual measured flight and satellite data closest
to the intersection with additional ±`flightspan` and ±`satspan` datapoints in
columns:

- `id::Vector{String}` (same as in `coord`)
- `flight::Vector{FlightData}`
- `sat::Vector{SatDB}`


## accuracy

DataFrame `accuracy` list the accuracy achived during the calculation of the
intersections in columns:

- `id::Vector{String}`
- `intersection::Vector{Float64}`: distance between calculated intersection using
  either sat or flight data
- `flightcoord`:: distance between calculated intersection and closest flight measurement
- `satcoord`:: distance between calculated intersection and closest satellite measurement
- `flighttime`:: difference between calculated time of aircraft at intersection and
  time of the closest flight measurement
- `sattime`:: difference between calculated time of satellite overpass at intersection and
  time of the closest satellite measurement


## metadata

`XMetadata` with flags used during instatiation and time of creation and computation time
for reproducable results.


# Instatiation

    Intersection(flights::FlightDB, sat::SatDB, sattype::Symbol=:CLay;
      deltat::Int=30, flightspan::Int=0, satspan::Int=15, precision::Float64=0.01,
      Xradius::Real=5000, remarks=nothing)

Instantiate with the `flights` and `sat` database and the `sattype` of the sat data
preferred for the calculations (`CLay` by default). The following kwargs
(with default values) can be used to define parameters of the calculation:

- `deltat::Int=30`: maximum time difference in minutes allowed between satellite overpass and
  aircraft passing at intersection
- `flightspan::Int=0`: ± additional measurement points to the measurement closest to the intersection
  saved in `tracked.flight`
- `satspan::Int=15`: ± additional measurement points to the measurement closest to the intersection
  saved in `tracked.sat`
- `precision`: step width in degrees (lat/lon at equator) used for the interpolation of track data
- `Xradius`: radius in meters around an intersection in which further intersections
  will be removed as duplicates due to the interpolation algorithm
- remarks: any additional data or comments attached to the metadata of the struct
"""
struct Intersection
  coord::DataFrame
  tracked::DataFrame
  accuracy::DataFrame
  metadata::XMetadata

  #=
  """ Unmodified constructor for `Intersection` """
  function Intersection(lat::Float64, lon::Float64, tdiff::Dates.CompoundPeriod,
    accuracy::Float64, cirrus::Bool, sat::SatDB, flight::FlightData)
    new(lat, lon, tdiff, accuracy, cirrus, sat, flight)
  end #constructor 1 Intersection
  =#

  """ Modified constructor with some automated calculations of the intersection data. """
  function Intersection(flights::FlightDB, sat::SatDB, sattype::Symbol=:CLay;
    deltat::Int=30, flightspan::Int=0, satspan::Int=15, precision::Float64=0.01,
    Xradius::Real=5000, remarks=nothing)
    # Initialise DataFrames with Intersection data and monitor start time
    tstart = Dates.now()
    coord = DataFrame(id=String[], lat=Float64[], lon=Float64[],
      tdiff=Dates.CompoundPeriod[], tflight = DateTime[], tsat = DateTime[])
    track = DataFrame(id=String[], flight=FlightData[], sat=SatDB[])
    accuracy = DataFrame(id=String[], intersection=Float64[], flightcoord=Float64[],
      satcoord=Float64[], flighttime=Dates.CompoundPeriod[], sattime=Dates.CompoundPeriod[])
    # New MATLAB session
    ms = mat.MSession()
    # Loop over data and interpolate track data and time, throw error on failure
    @pm.showprogress 1 "find intersections..." for flight in
      [flights.inventory; flights.archive; flights.onlineData]
      try
        # Find sat tracks in the vicinity of flight tracks, where intersections are possible
        overlap = findoverlap(flight, sat, sattype, deltat)
        isempty(overlap.ranges) && continue
        # Interpolate trajectories using MATLAB's pchip routine
        sattracks = interpolate_satdata(ms, sat, overlap, flight.metadata)
        flighttracks = interpolate_flightdata(ms, flight, precision)
        # Calculate intersections and store data and metadata in DataFrames
        currcoord, currtrack, curraccuracy = find_intersections(flight, flighttracks,
          sat, overlap.type, sattracks, deltat, precision, Xradius, flightspan, satspan)
        append!(coord, currcoord); append!(track, currtrack)
        append!(accuracy, curraccuracy)
      catch e
        @debug begin
          @show flight.metadata.dbID
          rethrow(e)
        end
        # Issue warning on failure of interpolating track or time data
        @warn string("Track data and/or time could not be interpolated for flight ",
          "$(flight.metadata.dbID) of $(flight.metadata.source) dataset. Data ignored.")
      end
    end #loop over flights
    # Close MATLAB session after looping over all data
    mat.close(ms)
    # Calculate load time
    tend = Dates.now()
    tc = tz.ZonedDateTime(tend, tz.localzone())
    loadtime = Dates.canonicalize(Dates.CompoundPeriod(tend - tstart))
    # Return Intersections after completion
    @info string("Intersection data loaded to properties in ",
      "$(join(loadtime.periods[1:min(2,length(loadtime.periods))], ", "))",
      "\n▪ coord\n▪ tracked\n▪ accuracy\n▪ metadata")
    new(coord, track, accuracy,
      XMetadata(false,deltat,precision,Xradius,sattype,tc,loadtime,remarks))
  end #constructor Intersection
end #struct Intersection

# Needed for julia 1.0.x?:
# SatDB(CLay::CLay, CPro::CPro, created::Union{DateTime,ZonedDateTime}) = SatDB(CLay, CPro, created, nothing)
# SatDB(CLay::CLay, CPro::CPro) = SatDB(CLay, CPro, tz.now(tz.localtime()), nothing)


export FlightDB, FlightData, SatDB, CLay, CPro, Intersection,
       FlightMetadata, DBMetadata, XMetadata


### Import functions for other Julia files
include("auxiliary.jl")       # helper functions
include("loadFlightData.jl")  # functions related to loading flight databases/datasets
include("match.jl")           # functions related to finding track intersections

end # module TrackMatcher<|MERGE_RESOLUTION|>--- conflicted
+++ resolved
@@ -607,11 +607,7 @@
 
     @info string("SatDB data loaded to properties in ",
       "$(join(loadtime.periods[1:min(2,length(loadtime.periods))], ", "))",
-<<<<<<< HEAD
-      "\n- CLay\n- CPro\n- metadata")
-=======
       "\n▪ CLay\n▪ CPro\n▪ metadata")
->>>>>>> df2f186c
     new(clay, cpro, DBMetadata(tc, loadtime, remarks))
   end #constructor 2 SatDB
 end #struct SatDB
