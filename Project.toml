--- conflicted
+++ resolved
@@ -2,11 +2,7 @@
 uuid = "2cc584ca-dc9e-11e9-3e2d-1d1fc79f0777"
 authors = ["Peter Bräuer <pb866.git@gmail.com>"]
 julia = "≥1.0"
-<<<<<<< HEAD
-version = "0.1.1"
-=======
 version = "0.1.2"
->>>>>>> 60c33f87
 
 [deps]
 CSV = "336ed68f-0bac-5ca0-87d4-7b16caf5d00b"
